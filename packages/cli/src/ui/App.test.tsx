/**
 * @license
 * Copyright 2025 Google LLC
 * SPDX-License-Identifier: Apache-2.0
 */

import { describe, it, expect, vi, beforeEach, afterEach, Mock } from 'vitest';
import { renderWithProviders } from '../test-utils/render.js';
import { AppWrapper as App } from './App.js';
import {
  Config as ServerConfig,
  MCPServerConfig,
  ApprovalMode,
  ToolRegistry,
  AccessibilitySettings,
  SandboxConfig,
  GeminiClient,
  ideContext,
  type AuthType,
} from '@google/gemini-cli-core';
import { LoadedSettings, SettingsFile, Settings } from '../config/settings.js';
import process from 'node:process';
import { useGeminiStream } from './hooks/useGeminiStream.js';
import { useConsoleMessages } from './hooks/useConsoleMessages.js';
import { StreamingState, ConsoleMessageItem } from './types.js';
import { Tips } from './components/Tips.js';
import { checkForUpdates, UpdateObject } from './utils/updateCheck.js';
import { EventEmitter } from 'events';
import { updateEventEmitter } from '../utils/updateEventEmitter.js';
import * as auth from '../config/auth.js';
import * as useTerminalSize from './hooks/useTerminalSize.js';

<<<<<<< HEAD

=======
// Define a more complete mock server config based on actual Config
interface MockServerConfig {
  apiKey: string;
  model: string;
  sandbox?: SandboxConfig;
  targetDir: string;
  debugMode: boolean;
  question?: string;
  fullContext: boolean;
  coreTools?: string[];
  toolDiscoveryCommand?: string;
  toolCallCommand?: string;
  mcpServerCommand?: string;
  mcpServers?: Record<string, MCPServerConfig>; // Use imported MCPServerConfig
  userAgent: string;
  userMemory: string;
  geminiMdFileCount: number;
  approvalMode: ApprovalMode;
  vertexai?: boolean;
  showMemoryUsage?: boolean;
  accessibility?: AccessibilitySettings;
  embeddingModel: string;

  getApiKey: Mock<() => string>;
  getModel: Mock<() => string>;
  getSandbox: Mock<() => SandboxConfig | undefined>;
  getTargetDir: Mock<() => string>;
  getToolRegistry: Mock<() => ToolRegistry>; // Use imported ToolRegistry type
  getDebugMode: Mock<() => boolean>;
  getQuestion: Mock<() => string | undefined>;
  getFullContext: Mock<() => boolean>;
  getCoreTools: Mock<() => string[] | undefined>;
  getToolDiscoveryCommand: Mock<() => string | undefined>;
  getToolCallCommand: Mock<() => string | undefined>;
  getMcpServerCommand: Mock<() => string | undefined>;
  getMcpServers: Mock<() => Record<string, MCPServerConfig> | undefined>;
  getExtensions: Mock<
    () => Array<{ name: string; version: string; isActive: boolean }>
  >;
  getBlockedMcpServers: Mock<
    () => Array<{ name: string; extensionName: string }>
  >;
  getUserAgent: Mock<() => string>;
  getUserMemory: Mock<() => string>;
  setUserMemory: Mock<(newUserMemory: string) => void>;
  getGeminiMdFileCount: Mock<() => number>;
  setGeminiMdFileCount: Mock<(count: number) => void>;
  getApprovalMode: Mock<() => ApprovalMode>;
  setApprovalMode: Mock<(skip: ApprovalMode) => void>;
  getVertexAI: Mock<() => boolean | undefined>;
  getShowMemoryUsage: Mock<() => boolean>;
  getAccessibility: Mock<() => AccessibilitySettings>;
  getProjectRoot: Mock<() => string | undefined>;
  getAllGeminiMdFilenames: Mock<() => string[]>;
  getGeminiClient: Mock<() => GeminiClient | undefined>;
  getUserTier: Mock<() => Promise<string | undefined>>;
  getIdeClient: Mock<() => { getCurrentIde: Mock<() => string | undefined> }>;
  getScreenReader: Mock<() => boolean>;
}
>>>>>>> 528227a0

// Mock @google/gemini-cli-core and its Config class
vi.mock('@google/gemini-cli-core', async (importOriginal) => {
  const actualCore =
    await importOriginal<typeof import('@google/gemini-cli-core')>();
  const ConfigClassMock = vi
    .fn()
    .mockImplementation((optionsPassedToConstructor) => {
      const opts = { ...optionsPassedToConstructor }; // Clone
      // Basic mock structure, will be extended by the instance in tests
      return {
        apiKey: opts.apiKey || 'test-key',
        model: opts.model || 'test-model-in-mock-factory',
        sandbox: opts.sandbox,
        targetDir: opts.targetDir || '/test/dir',
        debugMode: opts.debugMode || false,
        question: opts.question,
        fullContext: opts.fullContext ?? false,
        coreTools: opts.coreTools,
        toolDiscoveryCommand: opts.toolDiscoveryCommand,
        toolCallCommand: opts.toolCallCommand,
        mcpServerCommand: opts.mcpServerCommand,
        mcpServers: opts.mcpServers,
        userAgent: opts.userAgent || 'test-agent',
        userMemory: opts.userMemory || '',
        geminiMdFileCount: opts.geminiMdFileCount || 0,
        approvalMode: opts.approvalMode ?? ApprovalMode.DEFAULT,
        vertexai: opts.vertexai,
        showMemoryUsage: opts.showMemoryUsage ?? false,
        accessibility: opts.accessibility ?? {},
        embeddingModel: opts.embeddingModel || 'test-embedding-model',

        getApiKey: vi.fn(() => opts.apiKey || 'test-key'),
        getModel: vi.fn(() => opts.model || 'test-model-in-mock-factory'),
        getSandbox: vi.fn(() => opts.sandbox),
        getTargetDir: vi.fn(() => opts.targetDir || '/test/dir'),
        getToolRegistry: vi.fn(() => ({}) as ToolRegistry), // Simple mock
        getDebugMode: vi.fn(() => opts.debugMode || false),
        getQuestion: vi.fn(() => opts.question),
        getFullContext: vi.fn(() => opts.fullContext ?? false),
        getCoreTools: vi.fn(() => opts.coreTools),
        getToolDiscoveryCommand: vi.fn(() => opts.toolDiscoveryCommand),
        getToolCallCommand: vi.fn(() => opts.toolCallCommand),
        getMcpServerCommand: vi.fn(() => opts.mcpServerCommand),
        getMcpServers: vi.fn(() => opts.mcpServers),
        getPromptRegistry: vi.fn(),
        getExtensions: vi.fn(() => []),
        getBlockedMcpServers: vi.fn(() => []),
        getUserAgent: vi.fn(() => opts.userAgent || 'test-agent'),
        getUserMemory: vi.fn(() => opts.userMemory || ''),
        setUserMemory: vi.fn(),
        getGeminiMdFileCount: vi.fn(() => opts.geminiMdFileCount || 0),
        setGeminiMdFileCount: vi.fn(),
        getApprovalMode: vi.fn(() => opts.approvalMode ?? ApprovalMode.DEFAULT),
        setApprovalMode: vi.fn(),
        getVertexAI: vi.fn(() => opts.vertexai),
        getShowMemoryUsage: vi.fn(() => opts.showMemoryUsage ?? false),
        getAccessibility: vi.fn(() => opts.accessibility ?? {}),
        getProjectRoot: vi.fn(() => opts.targetDir),
        getEnablePromptCompletion: vi.fn(() => false),
        getGeminiClient: vi.fn(() => ({
          getUserTier: vi.fn(),
        })),
        getCheckpointingEnabled: vi.fn(() => opts.checkpointing ?? true),
        getAllGeminiMdFilenames: vi.fn(() => ['GEMINI.md']),
        setFlashFallbackHandler: vi.fn(),
        getSessionId: vi.fn(() => 'test-session-id'),
        getUserTier: vi.fn().mockResolvedValue(undefined),
        getIdeMode: vi.fn(() => true),
        getWorkspaceContext: vi.fn(() => ({
          getDirectories: vi.fn(() => []),
        })),
        getIdeClient: vi.fn(() => ({
          getCurrentIde: vi.fn(() => 'vscode'),
          getDetectedIdeDisplayName: vi.fn(() => 'VSCode'),
          addStatusChangeListener: vi.fn(),
          removeStatusChangeListener: vi.fn(),
          getConnectionStatus: vi.fn(() => 'connected'),
        })),
        isTrustedFolder: vi.fn(() => true),
        getScreenReader: vi.fn(() => false),
      };
    });

  const ideContextMock = {
    getIdeContext: vi.fn(),
    subscribeToIdeContext: vi.fn(() => vi.fn()), // subscribe returns an unsubscribe function
  };

  return {
    ...actualCore,
    Config: ConfigClassMock,
    MCPServerConfig: actualCore.MCPServerConfig,
    getAllGeminiMdFilenames: vi.fn(() => ['GEMINI.md']),
    ideContext: ideContextMock,
    isGitRepository: vi.fn(),
  };
});

// Mock heavy dependencies or those with side effects
vi.mock('./hooks/useGeminiStream', () => ({
  useGeminiStream: vi.fn(() => ({
    streamingState: 'Idle',
    submitQuery: vi.fn(),
    initError: null,
    pendingHistoryItems: [],
    thought: null,
  })),
}));

vi.mock('./hooks/useAuthCommand', () => ({
  useAuthCommand: vi.fn(() => ({
    isAuthDialogOpen: false,
    openAuthDialog: vi.fn(),
    handleAuthSelect: vi.fn(),
    handleAuthHighlight: vi.fn(),
    isAuthenticating: false,
    cancelAuthentication: vi.fn(),
  })),
}));

vi.mock('./hooks/useFolderTrust', () => ({
  useFolderTrust: vi.fn(() => ({
    isFolderTrustDialogOpen: false,
    handleFolderTrustSelect: vi.fn(),
    isRestarting: false,
  })),
}));

vi.mock('./hooks/useLogger', () => ({
  useLogger: vi.fn(() => ({
    getPreviousUserMessages: vi.fn().mockResolvedValue([]),
  })),
}));

vi.mock('./hooks/useConsoleMessages.js', () => ({
  useConsoleMessages: vi.fn(() => ({
    consoleMessages: [],
    handleNewMessage: vi.fn(),
    clearConsoleMessages: vi.fn(),
  })),
}));

vi.mock('../config/config.js', async (importOriginal) => {
  const actual = await importOriginal<typeof import('../config/config.js')>();
  return {
    ...actual,
    loadHierarchicalGeminiMemory: vi
      .fn()
      .mockResolvedValue({ memoryContent: '', fileCount: 0 }),
  };
});

vi.mock('./components/Tips.js', () => ({
  Tips: vi.fn(() => null),
}));

vi.mock('./components/Header.js', () => ({
  Header: vi.fn(() => null),
}));

vi.mock('./utils/updateCheck.js', () => ({
  checkForUpdates: vi.fn(),
}));

vi.mock('../config/auth.js', () => ({
  validateAuthMethod: vi.fn(),
}));

vi.mock('../hooks/useTerminalSize.js', () => ({
  useTerminalSize: vi.fn(),
}));

const mockedCheckForUpdates = vi.mocked(checkForUpdates);
const { isGitRepository: mockedIsGitRepository } = vi.mocked(
  await import('@google/gemini-cli-core'),
);

vi.mock('node:child_process');

describe('App UI', () => {
  let mockConfig: Partial<ServerConfig>;
  let mockSettings: LoadedSettings;
  let mockVersion: string;
  let currentUnmount: (() => void) | undefined;

  const createMockSettings = (
    settings: {
      system?: Partial<Settings>;
      user?: Partial<Settings>;
      workspace?: Partial<Settings>;
    } = {},
  ): LoadedSettings => {
    const systemSettingsFile: SettingsFile = {
      path: '/system/settings.json',
      settings: settings.system || {},
    };
    const userSettingsFile: SettingsFile = {
      path: '/user/settings.json',
      settings: settings.user || {},
    };
    const workspaceSettingsFile: SettingsFile = {
      path: '/workspace/.gemini/settings.json',
      settings: settings.workspace || {},
    };
    return new LoadedSettings(
      systemSettingsFile,
      userSettingsFile,
      workspaceSettingsFile,
      [],
      true,
    );
  };

  beforeEach(() => {
    vi.spyOn(useTerminalSize, 'useTerminalSize').mockReturnValue({
      columns: 120,
      rows: 24,
    });

    const ServerConfigMocked = vi.mocked(ServerConfig, true);
    mockConfig = new ServerConfigMocked({
      embeddingModel: 'test-embedding-model',
      sandbox: undefined,
      targetDir: '/test/dir',
      debugMode: false,
      userMemory: '',
      geminiMdFileCount: 0,
      showMemoryUsage: false,
      sessionId: 'test-session-id',
      cwd: '/tmp',
      model: 'model',
    }) as Partial<ServerConfig>;
    mockVersion = '0.0.0-test';

    // Ensure the getShowMemoryUsage mock function is specifically set up if not covered by constructor mock
    if (!mockConfig.getShowMemoryUsage) {
      mockConfig.getShowMemoryUsage = vi.fn(() => false);
    }
    mockConfig.getShowMemoryUsage.mockReturnValue(false); // Default for most tests

    // Ensure a theme is set so the theme dialog does not appear.
    mockSettings = createMockSettings({ workspace: { theme: 'Default' } });

    // Ensure getWorkspaceContext is available if not added by the constructor
    if (!mockConfig.getWorkspaceContext) {
      mockConfig.getWorkspaceContext = vi.fn(() => ({
        getDirectories: vi.fn(() => ['/test/dir']),
      }));
    }
    vi.mocked(ideContext.getIdeContext).mockReturnValue(undefined);
  });

  afterEach(() => {
    if (currentUnmount) {
      currentUnmount();
      currentUnmount = undefined;
    }
    vi.clearAllMocks(); // Clear mocks after each test
  });

  describe('handleAutoUpdate', () => {
    let spawnEmitter: EventEmitter;

    beforeEach(async () => {
      const { spawn } = await import('node:child_process');
      spawnEmitter = new EventEmitter();
      spawnEmitter.stdout = new EventEmitter();
      spawnEmitter.stderr = new EventEmitter();
      (spawn as vi.Mock).mockReturnValue(spawnEmitter);
    });

    afterEach(() => {
      delete process.env.GEMINI_CLI_DISABLE_AUTOUPDATER;
    });

    it('should not start the update process when running from git', async () => {
      mockedIsGitRepository.mockResolvedValue(true);
      const info: UpdateObject = {
        update: {
          name: '@google/gemini-cli',
          latest: '1.1.0',
          current: '1.0.0',
        },
        message: 'Gemini CLI update available!',
      };
      mockedCheckForUpdates.mockResolvedValue(info);
      const { spawn } = await import('node:child_process');

      const { unmount } = renderWithProviders(
        <App
          config={mockConfig as ServerConfig}
          settings={mockSettings}
          version={mockVersion}
        />,
      );
      currentUnmount = unmount;

      await new Promise((resolve) => setTimeout(resolve, 10));

      expect(spawn).not.toHaveBeenCalled();
    });

    it('should show a success message when update succeeds', async () => {
      mockedIsGitRepository.mockResolvedValue(false);
      const info: UpdateObject = {
        update: {
          name: '@google/gemini-cli',
          latest: '1.1.0',
          current: '1.0.0',
        },
        message: 'Update available',
      };
      mockedCheckForUpdates.mockResolvedValue(info);

      const { lastFrame, unmount } = renderWithProviders(
        <App
          config={mockConfig as ServerConfig}
          settings={mockSettings}
          version={mockVersion}
        />,
      );
      currentUnmount = unmount;

      updateEventEmitter.emit('update-success', info);

      await new Promise((resolve) => setTimeout(resolve, 10));

      expect(lastFrame()).toContain(
        'Update successful! The new version will be used on your next run.',
      );
    });

    it('should show an error message when update fails', async () => {
      mockedIsGitRepository.mockResolvedValue(false);
      const info: UpdateObject = {
        update: {
          name: '@google/gemini-cli',
          latest: '1.1.0',
          current: '1.0.0',
        },
        message: 'Update available',
      };
      mockedCheckForUpdates.mockResolvedValue(info);

      const { lastFrame, unmount } = renderWithProviders(
        <App
          config={mockConfig as ServerConfig}
          settings={mockSettings}
          version={mockVersion}
        />,
      );
      currentUnmount = unmount;

      updateEventEmitter.emit('update-failed', info);

      await new Promise((resolve) => setTimeout(resolve, 10));

      expect(lastFrame()).toContain(
        'Automatic update failed. Please try updating manually',
      );
    });

    it('should show an error message when spawn fails', async () => {
      mockedIsGitRepository.mockResolvedValue(false);
      const info: UpdateObject = {
        update: {
          name: '@google/gemini-cli',
          latest: '1.1.0',
          current: '1.0.0',
        },
        message: 'Update available',
      };
      mockedCheckForUpdates.mockResolvedValue(info);

      const { lastFrame, unmount } = renderWithProviders(
        <App
          config={mockConfig as ServerConfig}
          settings={mockSettings}
          version={mockVersion}
        />,
      );
      currentUnmount = unmount;

      // We are testing the App's reaction to an `update-failed` event,
      // which is what should be emitted when a spawn error occurs elsewhere.
      updateEventEmitter.emit('update-failed', info);

      await new Promise((resolve) => setTimeout(resolve, 10));

      expect(lastFrame()).toContain(
        'Automatic update failed. Please try updating manually',
      );
    });

    it('should not auto-update if GEMINI_CLI_DISABLE_AUTOUPDATER is true', async () => {
      mockedIsGitRepository.mockResolvedValue(false);
      process.env.GEMINI_CLI_DISABLE_AUTOUPDATER = 'true';
      const info: UpdateObject = {
        update: {
          name: '@google/gemini-cli',
          latest: '1.1.0',
          current: '1.0.0',
        },
        message: 'Update available',
      };
      mockedCheckForUpdates.mockResolvedValue(info);
      const { spawn } = await import('node:child_process');

      const { unmount } = renderWithProviders(
        <App
          config={mockConfig as ServerConfig}
          settings={mockSettings}
          version={mockVersion}
        />,
      );
      currentUnmount = unmount;

      await new Promise((resolve) => setTimeout(resolve, 10));

      expect(spawn).not.toHaveBeenCalled();
    });
  });

  it('should display active file when available', async () => {
    vi.mocked(ideContext.getIdeContext).mockReturnValue({
      workspaceState: {
        openFiles: [
          {
            path: '/path/to/my-file.ts',
            isActive: true,
            selectedText: 'hello',
            timestamp: 0,
          },
        ],
      },
    });

    const { lastFrame, unmount } = renderWithProviders(
      <App
        config={mockConfig as ServerConfig}
        settings={mockSettings}
        version={mockVersion}
      />,
    );
    currentUnmount = unmount;
    await Promise.resolve();
    expect(lastFrame()).toContain('1 open file (ctrl+g to view)');
  });

  it('should not display any files when not available', async () => {
    vi.mocked(ideContext.getIdeContext).mockReturnValue({
      workspaceState: {
        openFiles: [],
      },
    });

    const { lastFrame, unmount } = renderWithProviders(
      <App
        config={mockConfig as ServerConfig}
        settings={mockSettings}
        version={mockVersion}
      />,
    );
    currentUnmount = unmount;
    await Promise.resolve();
    expect(lastFrame()).not.toContain('Open File');
  });

  it('should display active file and other open files', async () => {
    vi.mocked(ideContext.getIdeContext).mockReturnValue({
      workspaceState: {
        openFiles: [
          {
            path: '/path/to/my-file.ts',
            isActive: true,
            selectedText: 'hello',
            timestamp: 0,
          },
          {
            path: '/path/to/another-file.ts',
            isActive: false,
            timestamp: 1,
          },
          {
            path: '/path/to/third-file.ts',
            isActive: false,
            timestamp: 2,
          },
        ],
      },
    });

    const { lastFrame, unmount } = renderWithProviders(
      <App
        config={mockConfig as ServerConfig}
        settings={mockSettings}
        version={mockVersion}
      />,
    );
    currentUnmount = unmount;
    await Promise.resolve();
    expect(lastFrame()).toContain('3 open files (ctrl+g to view)');
  });

  it('should display active file and other context', async () => {
    vi.mocked(ideContext.getIdeContext).mockReturnValue({
      workspaceState: {
        openFiles: [
          {
            path: '/path/to/my-file.ts',
            isActive: true,
            selectedText: 'hello',
            timestamp: 0,
          },
        ],
      },
    });
    mockConfig.getGeminiMdFileCount.mockReturnValue(1);
    mockConfig.getAllGeminiMdFilenames.mockReturnValue(['GEMINI.md']);

    const { lastFrame, unmount } = renderWithProviders(
      <App
        config={mockConfig as ServerConfig}
        settings={mockSettings}
        version={mockVersion}
      />,
    );
    currentUnmount = unmount;
    await Promise.resolve();
    expect(lastFrame()).toContain(
      'Using: 1 open file (ctrl+g to view) | 1 GEMINI.md file',
    );
  });

  it('should display default "GEMINI.md" in footer when contextFileName is not set and count is 1', async () => {
    mockConfig.getGeminiMdFileCount.mockReturnValue(1);
    mockConfig.getAllGeminiMdFilenames.mockReturnValue(['GEMINI.md']);
    // For this test, ensure showMemoryUsage is false or debugMode is false if it relies on that
    mockConfig.getDebugMode.mockReturnValue(false);
    mockConfig.getShowMemoryUsage.mockReturnValue(false);

    const { lastFrame, unmount } = renderWithProviders(
      <App
        config={mockConfig as ServerConfig}
        settings={mockSettings}
        version={mockVersion}
      />,
    );
    currentUnmount = unmount;
    await Promise.resolve(); // Wait for any async updates
    expect(lastFrame()).toContain('Using: 1 GEMINI.md file');
  });

  it('should display default "GEMINI.md" with plural when contextFileName is not set and count is > 1', async () => {
    mockConfig.getGeminiMdFileCount.mockReturnValue(2);
    mockConfig.getAllGeminiMdFilenames.mockReturnValue([
      'GEMINI.md',
      'GEMINI.md',
    ]);
    mockConfig.getDebugMode.mockReturnValue(false);
    mockConfig.getShowMemoryUsage.mockReturnValue(false);

    const { lastFrame, unmount } = renderWithProviders(
      <App
        config={mockConfig as ServerConfig}
        settings={mockSettings}
        version={mockVersion}
      />,
    );
    currentUnmount = unmount;
    await Promise.resolve();
    expect(lastFrame()).toContain('Using: 2 GEMINI.md files');
  });

  it('should display custom contextFileName in footer when set and count is 1', async () => {
    mockSettings = createMockSettings({
      workspace: { contextFileName: 'AGENTS.md', theme: 'Default' },
    });
    mockConfig.getGeminiMdFileCount.mockReturnValue(1);
    mockConfig.getAllGeminiMdFilenames.mockReturnValue(['AGENTS.md']);
    mockConfig.getDebugMode.mockReturnValue(false);
    mockConfig.getShowMemoryUsage.mockReturnValue(false);

    const { lastFrame, unmount } = renderWithProviders(
      <App
        config={mockConfig as ServerConfig}
        settings={mockSettings}
        version={mockVersion}
      />,
    );
    currentUnmount = unmount;
    await Promise.resolve();
    expect(lastFrame()).toContain('Using: 1 AGENTS.md file');
  });

  it('should display a generic message when multiple context files with different names are provided', async () => {
    mockSettings = createMockSettings({
      workspace: {
        contextFileName: ['AGENTS.md', 'CONTEXT.md'],
        theme: 'Default',
      },
    });
    mockConfig.getGeminiMdFileCount.mockReturnValue(2);
    mockConfig.getAllGeminiMdFilenames.mockReturnValue([
      'AGENTS.md',
      'CONTEXT.md',
    ]);
    mockConfig.getDebugMode.mockReturnValue(false);
    mockConfig.getShowMemoryUsage.mockReturnValue(false);

    const { lastFrame, unmount } = renderWithProviders(
      <App
        config={mockConfig as ServerConfig}
        settings={mockSettings}
        version={mockVersion}
      />,
    );
    currentUnmount = unmount;
    await Promise.resolve();
    expect(lastFrame()).toContain('Using: 2 context files');
  });

  it('should display custom contextFileName with plural when set and count is > 1', async () => {
    mockSettings = createMockSettings({
      workspace: { contextFileName: 'MY_NOTES.TXT', theme: 'Default' },
    });
    mockConfig.getGeminiMdFileCount.mockReturnValue(3);
    mockConfig.getAllGeminiMdFilenames.mockReturnValue([
      'MY_NOTES.TXT',
      'MY_NOTES.TXT',
      'MY_NOTES.TXT',
    ]);
    mockConfig.getDebugMode.mockReturnValue(false);
    mockConfig.getShowMemoryUsage.mockReturnValue(false);

    const { lastFrame, unmount } = renderWithProviders(
      <App
        config={mockConfig as ServerConfig}
        settings={mockSettings}
        version={mockVersion}
      />,
    );
    currentUnmount = unmount;
    await Promise.resolve();
    expect(lastFrame()).toContain('Using: 3 MY_NOTES.TXT files');
  });

  it('should not display context file message if count is 0, even if contextFileName is set', async () => {
    mockSettings = createMockSettings({
      workspace: { contextFileName: 'ANY_FILE.MD', theme: 'Default' },
    });
    mockConfig.getGeminiMdFileCount.mockReturnValue(0);
    mockConfig.getAllGeminiMdFilenames.mockReturnValue([]);
    mockConfig.getDebugMode.mockReturnValue(false);
    mockConfig.getShowMemoryUsage.mockReturnValue(false);

    const { lastFrame, unmount } = renderWithProviders(
      <App
        config={mockConfig as ServerConfig}
        settings={mockSettings}
        version={mockVersion}
      />,
    );
    currentUnmount = unmount;
    await Promise.resolve();
    expect(lastFrame()).not.toContain('ANY_FILE.MD');
  });

  it('should display GEMINI.md and MCP server count when both are present', async () => {
    mockConfig.getGeminiMdFileCount.mockReturnValue(2);
    mockConfig.getAllGeminiMdFilenames.mockReturnValue([
      'GEMINI.md',
      'GEMINI.md',
    ]);
    mockConfig.getMcpServers.mockReturnValue({
      server1: {} as MCPServerConfig,
    });
    mockConfig.getDebugMode.mockReturnValue(false);
    mockConfig.getShowMemoryUsage.mockReturnValue(false);

    const { lastFrame, unmount } = renderWithProviders(
      <App
        config={mockConfig as ServerConfig}
        settings={mockSettings}
        version={mockVersion}
      />,
    );
    currentUnmount = unmount;
    await Promise.resolve();
    expect(lastFrame()).toContain('1 MCP server');
  });

  it('should display only MCP server count when GEMINI.md count is 0', async () => {
    mockConfig.getGeminiMdFileCount.mockReturnValue(0);
    mockConfig.getAllGeminiMdFilenames.mockReturnValue([]);
    mockConfig.getMcpServers.mockReturnValue({
      server1: {} as MCPServerConfig,
      server2: {} as MCPServerConfig,
    });
    mockConfig.getDebugMode.mockReturnValue(false);
    mockConfig.getShowMemoryUsage.mockReturnValue(false);

    const { lastFrame, unmount } = renderWithProviders(
      <App
        config={mockConfig as ServerConfig}
        settings={mockSettings}
        version={mockVersion}
      />,
    );
    currentUnmount = unmount;
    await Promise.resolve();
    expect(lastFrame()).toContain('Using: 2 MCP servers (ctrl+t to view)');
  });

  it('should display Tips component by default', async () => {
    const { unmount } = renderWithProviders(
      <App
        config={mockConfig as ServerConfig}
        settings={mockSettings}
        version={mockVersion}
      />,
    );
    currentUnmount = unmount;
    await Promise.resolve();
    expect(vi.mocked(Tips)).toHaveBeenCalled();
  });

  it('should not display Tips component when hideTips is true', async () => {
    mockSettings = createMockSettings({
      workspace: {
        hideTips: true,
      },
    });

    const { unmount } = renderWithProviders(
      <App
        config={mockConfig as ServerConfig}
        settings={mockSettings}
        version={mockVersion}
      />,
    );
    currentUnmount = unmount;
    await Promise.resolve();
    expect(vi.mocked(Tips)).not.toHaveBeenCalled();
  });

  it('should display Header component by default', async () => {
    const { Header } = await import('./components/Header.js');
    const { unmount } = renderWithProviders(
      <App
        config={mockConfig as ServerConfig}
        settings={mockSettings}
        version={mockVersion}
      />,
    );
    currentUnmount = unmount;
    await Promise.resolve();
    expect(vi.mocked(Header)).toHaveBeenCalled();
  });

  it('should not display Header component when hideBanner is true', async () => {
    const { Header } = await import('./components/Header.js');
    mockSettings = createMockSettings({
      user: { hideBanner: true },
    });

    const { unmount } = renderWithProviders(
      <App
        config={mockConfig as ServerConfig}
        settings={mockSettings}
        version={mockVersion}
      />,
    );
    currentUnmount = unmount;
    await Promise.resolve();
    expect(vi.mocked(Header)).not.toHaveBeenCalled();
  });

  it('should display Footer component by default', async () => {
    const { lastFrame, unmount } = renderWithProviders(
      <App
        config={mockConfig as unknown as ServerConfig}
        settings={mockSettings}
        version={mockVersion}
      />,
    );
    currentUnmount = unmount;
    await Promise.resolve();
    // Footer should render - look for target directory which is always shown
    expect(lastFrame()).toContain('/test/dir');
  });

  it('should not display Footer component when hideFooter is true', async () => {
    mockSettings = createMockSettings({
      user: { hideFooter: true },
    });

    const { lastFrame, unmount } = renderWithProviders(
      <App
        config={mockConfig as unknown as ServerConfig}
        settings={mockSettings}
        version={mockVersion}
      />,
    );
    currentUnmount = unmount;
    await Promise.resolve();
    // Footer should not render - target directory should not appear
    expect(lastFrame()).not.toContain('/test/dir');
  });

  it('should show footer if system says show, but workspace and user settings say hide', async () => {
    mockSettings = createMockSettings({
      system: { hideFooter: false },
      user: { hideFooter: true },
      workspace: { hideFooter: true },
    });

    const { lastFrame, unmount } = renderWithProviders(
      <App
        config={mockConfig as unknown as ServerConfig}
        settings={mockSettings}
        version={mockVersion}
      />,
    );
    currentUnmount = unmount;
    await Promise.resolve();
    // Footer should render because system overrides - look for target directory
    expect(lastFrame()).toContain('/test/dir');
  });

  it('should show tips if system says show, but workspace and user settings say hide', async () => {
    mockSettings = createMockSettings({
      system: { hideTips: false },
      user: { hideTips: true },
      workspace: { hideTips: true },
    });

    const { unmount } = renderWithProviders(
      <App
        config={mockConfig as ServerConfig}
        settings={mockSettings}
        version={mockVersion}
      />,
    );
    currentUnmount = unmount;
    await Promise.resolve();
    expect(vi.mocked(Tips)).toHaveBeenCalled();
  });

  describe('when no theme is set', () => {
    let originalNoColor: string | undefined;

    beforeEach(() => {
      originalNoColor = process.env.NO_COLOR;
      // Ensure no theme is set for these tests
      mockSettings = createMockSettings({});
      mockConfig.getDebugMode.mockReturnValue(false);
      mockConfig.getShowMemoryUsage.mockReturnValue(false);
    });

    afterEach(() => {
      process.env.NO_COLOR = originalNoColor;
    });

    it('should display theme dialog if NO_COLOR is not set', async () => {
      delete process.env.NO_COLOR;

      const { lastFrame, unmount } = renderWithProviders(
        <App
          config={mockConfig as ServerConfig}
          settings={mockSettings}
          version={mockVersion}
        />,
      );
      currentUnmount = unmount;

      expect(lastFrame()).toContain("I'm Feeling Lucky (esc to cancel");
    });

    it('should display a message if NO_COLOR is set', async () => {
      process.env.NO_COLOR = 'true';

      const { lastFrame, unmount } = renderWithProviders(
        <App
          config={mockConfig as ServerConfig}
          settings={mockSettings}
          version={mockVersion}
        />,
      );
      currentUnmount = unmount;

      expect(lastFrame()).toContain("I'm Feeling Lucky (esc to cancel");
      expect(lastFrame()).not.toContain('Select Theme');
    });
  });

  it('should render the initial UI correctly', () => {
    const { lastFrame, unmount } = renderWithProviders(
      <App
        config={mockConfig as ServerConfig}
        settings={mockSettings}
        version={mockVersion}
      />,
    );
    currentUnmount = unmount;
    expect(lastFrame()).toMatchSnapshot();
  });

  it('should render correctly with the prompt input box', () => {
    vi.mocked(useGeminiStream).mockReturnValue({
      streamingState: StreamingState.Idle,
      submitQuery: vi.fn(),
      initError: null,
      pendingHistoryItems: [],
      thought: null,
    });

    const { lastFrame, unmount } = renderWithProviders(
      <App
        config={mockConfig as ServerConfig}
        settings={mockSettings}
        version={mockVersion}
      />,
    );
    currentUnmount = unmount;
    expect(lastFrame()).toMatchSnapshot();
  });

  describe('with initial prompt from --prompt-interactive', () => {
    it('should submit the initial prompt automatically', async () => {
      const mockSubmitQuery = vi.fn();

      mockConfig.getQuestion = vi.fn(() => 'hello from prompt-interactive');

      vi.mocked(useGeminiStream).mockReturnValue({
        streamingState: StreamingState.Idle,
        submitQuery: mockSubmitQuery,
        initError: null,
        pendingHistoryItems: [],
        thought: null,
      });

      mockConfig.getGeminiClient.mockReturnValue({
        isInitialized: vi.fn(() => true),
        getUserTier: vi.fn(),
      } as unknown as GeminiClient);

      const { unmount, rerender } = renderWithProviders(
        <App
          config={mockConfig as ServerConfig}
          settings={mockSettings}
          version={mockVersion}
        />,
      );
      currentUnmount = unmount;

      // Force a re-render to trigger useEffect
      rerender(
        <App
          config={mockConfig as ServerConfig}
          settings={mockSettings}
          version={mockVersion}
        />,
      );

      await new Promise((resolve) => setTimeout(resolve, 0));

      expect(mockSubmitQuery).toHaveBeenCalledWith(
        'hello from prompt-interactive',
      );
    });
  });

  describe('errorCount', () => {
    it('should correctly sum the counts of error messages', async () => {
      const mockConsoleMessages: ConsoleMessageItem[] = [
        { type: 'error', content: 'First error', count: 1 },
        { type: 'log', content: 'some log', count: 1 },
        { type: 'error', content: 'Second error', count: 3 },
        { type: 'warn', content: 'a warning', count: 1 },
        { type: 'error', content: 'Third error', count: 1 },
      ];

      vi.mocked(useConsoleMessages).mockReturnValue({
        consoleMessages: mockConsoleMessages,
        handleNewMessage: vi.fn(),
        clearConsoleMessages: vi.fn(),
      });

      const { lastFrame, unmount } = renderWithProviders(
        <App
          config={mockConfig as ServerConfig}
          settings={mockSettings}
          version={mockVersion}
        />,
      );
      currentUnmount = unmount;
      await Promise.resolve();

      // Total error count should be 1 + 3 + 1 = 5
      expect(lastFrame()).toContain('5 errors');
    });
  });

  describe('auth validation', () => {
    it('should call validateAuthMethod when useExternalAuth is false', async () => {
      const validateAuthMethodSpy = vi.spyOn(auth, 'validateAuthMethod');
      mockSettings = createMockSettings({
        workspace: {
          selectedAuthType: 'USE_GEMINI' as AuthType,
          useExternalAuth: false,
          theme: 'Default',
        },
      });

      const { unmount } = renderWithProviders(
        <App
          config={mockConfig as ServerConfig}
          settings={mockSettings}
          version={mockVersion}
        />,
      );
      currentUnmount = unmount;

      expect(validateAuthMethodSpy).toHaveBeenCalledWith('USE_GEMINI');
    });

    it('should NOT call validateAuthMethod when useExternalAuth is true', async () => {
      const validateAuthMethodSpy = vi.spyOn(auth, 'validateAuthMethod');
      mockSettings = createMockSettings({
        workspace: {
          selectedAuthType: 'USE_GEMINI' as AuthType,
          useExternalAuth: true,
          theme: 'Default',
        },
      });

      const { unmount } = renderWithProviders(
        <App
          config={mockConfig as ServerConfig}
          settings={mockSettings}
          version={mockVersion}
        />,
      );
      currentUnmount = unmount;

      expect(validateAuthMethodSpy).not.toHaveBeenCalled();
    });
  });

  describe('when in a narrow terminal', () => {
    it('should render with a column layout', () => {
      vi.spyOn(useTerminalSize, 'useTerminalSize').mockReturnValue({
        columns: 60,
        rows: 24,
      });

      const { lastFrame, unmount } = renderWithProviders(
        <App
          config={mockConfig as ServerConfig}
          settings={mockSettings}
          version={mockVersion}
        />,
      );
      currentUnmount = unmount;
      expect(lastFrame()).toMatchSnapshot();
    });
  });

  describe('NO_COLOR smoke test', () => {
    let originalNoColor: string | undefined;

    beforeEach(() => {
      originalNoColor = process.env.NO_COLOR;
    });

    afterEach(() => {
      process.env.NO_COLOR = originalNoColor;
    });

    it('should render without errors when NO_COLOR is set', async () => {
      process.env.NO_COLOR = 'true';

      const { lastFrame, unmount } = renderWithProviders(
        <App
          config={mockConfig as unknown as ServerConfig}
          settings={mockSettings}
          version={mockVersion}
        />,
      );
      currentUnmount = unmount;

      expect(lastFrame()).toBeTruthy();
      expect(lastFrame()).toContain('Type your message or @path/to/file');
    });
  });

  describe('FolderTrustDialog', () => {
    it('should display the folder trust dialog when isFolderTrustDialogOpen is true', async () => {
      const { useFolderTrust } = await import('./hooks/useFolderTrust.js');
      vi.mocked(useFolderTrust).mockReturnValue({
        isFolderTrustDialogOpen: true,
        handleFolderTrustSelect: vi.fn(),
      });

      const { lastFrame, unmount } = renderWithProviders(
        <App
          config={mockConfig as ServerConfig}
          settings={mockSettings}
          version={mockVersion}
        />,
      );
      currentUnmount = unmount;
      await Promise.resolve();
      expect(lastFrame()).toContain('Do you trust this folder?');
    });

    it('should display the folder trust dialog when the feature is enabled but the folder is not trusted', async () => {
      const { useFolderTrust } = await import('./hooks/useFolderTrust.js');
      vi.mocked(useFolderTrust).mockReturnValue({
        isFolderTrustDialogOpen: true,
        handleFolderTrustSelect: vi.fn(),
      });
      mockConfig.isTrustedFolder.mockReturnValue(false);

      const { lastFrame, unmount } = renderWithProviders(
        <App
          config={mockConfig as ServerConfig}
          settings={mockSettings}
          version={mockVersion}
        />,
      );
      currentUnmount = unmount;
      await Promise.resolve();
      expect(lastFrame()).toContain('Do you trust this folder?');
    });

    it('should not display the folder trust dialog when the feature is disabled', async () => {
      const { useFolderTrust } = await import('./hooks/useFolderTrust.js');
      vi.mocked(useFolderTrust).mockReturnValue({
        isFolderTrustDialogOpen: false,
        handleFolderTrustSelect: vi.fn(),
      });
      mockConfig.isTrustedFolder.mockReturnValue(false);

      const { lastFrame, unmount } = renderWithProviders(
        <App
          config={mockConfig as ServerConfig}
          settings={mockSettings}
          version={mockVersion}
        />,
      );
      currentUnmount = unmount;
      await Promise.resolve();
      expect(lastFrame()).not.toContain('Do you trust this folder?');
    });
  });

  describe('Message Queuing', () => {
    let mockSubmitQuery: typeof vi.fn;

    beforeEach(() => {
      mockSubmitQuery = vi.fn();
      vi.useFakeTimers();
    });

    afterEach(() => {
      vi.useRealTimers();
    });

    it('should queue messages when handleFinalSubmit is called during streaming', () => {
      vi.mocked(useGeminiStream).mockReturnValue({
        streamingState: StreamingState.Responding,
        submitQuery: mockSubmitQuery,
        initError: null,
        pendingHistoryItems: [],
        thought: null,
      });

      const { unmount } = renderWithProviders(
        <App
          config={mockConfig as unknown as ServerConfig}
          settings={mockSettings}
          version={mockVersion}
        />,
      );
      currentUnmount = unmount;

      // The message should not be sent immediately during streaming
      expect(mockSubmitQuery).not.toHaveBeenCalled();
    });

    it('should auto-send queued messages when transitioning from Responding to Idle', async () => {
      const mockSubmitQueryFn = vi.fn();

      // Start with Responding state
      vi.mocked(useGeminiStream).mockReturnValue({
        streamingState: StreamingState.Responding,
        submitQuery: mockSubmitQueryFn,
        initError: null,
        pendingHistoryItems: [],
        thought: null,
      });

      const { unmount, rerender } = renderWithProviders(
        <App
          config={mockConfig as unknown as ServerConfig}
          settings={mockSettings}
          version={mockVersion}
        />,
      );
      currentUnmount = unmount;

      // Simulate the hook returning Idle state (streaming completed)
      vi.mocked(useGeminiStream).mockReturnValue({
        streamingState: StreamingState.Idle,
        submitQuery: mockSubmitQueryFn,
        initError: null,
        pendingHistoryItems: [],
        thought: null,
      });

      // Rerender to trigger the useEffect with new state
      rerender(
        <App
          config={mockConfig as unknown as ServerConfig}
          settings={mockSettings}
          version={mockVersion}
        />,
      );

      // The effect uses setTimeout(100ms) before sending
      await vi.advanceTimersByTimeAsync(100);

      // Note: In the actual implementation, messages would be queued first
      // This test verifies the auto-send mechanism works when state transitions
    });

    it('should display queued messages with dimmed color', () => {
      // This test would require being able to simulate handleFinalSubmit
      // and then checking the rendered output for the queued messages
      // with the ▸ prefix and dimColor styling

      vi.mocked(useGeminiStream).mockReturnValue({
        streamingState: StreamingState.Responding,
        submitQuery: mockSubmitQuery,
        initError: null,
        pendingHistoryItems: [],
        thought: 'Processing...',
      });

      const { unmount, lastFrame } = renderWithProviders(
        <App
          config={mockConfig as unknown as ServerConfig}
          settings={mockSettings}
          version={mockVersion}
        />,
      );
      currentUnmount = unmount;

      // The actual queued messages display is tested visually
      // since we need to trigger handleFinalSubmit which is internal
      const output = lastFrame();
      expect(output).toBeDefined();
    });

    it('should clear message queue after sending', async () => {
      const mockSubmitQueryFn = vi.fn();

      // Start with idle to allow message queue to process
      vi.mocked(useGeminiStream).mockReturnValue({
        streamingState: StreamingState.Idle,
        submitQuery: mockSubmitQueryFn,
        initError: null,
        pendingHistoryItems: [],
        thought: null,
      });

      const { unmount, lastFrame } = renderWithProviders(
        <App
          config={mockConfig as unknown as ServerConfig}
          settings={mockSettings}
          version={mockVersion}
        />,
      );
      currentUnmount = unmount;

      // After sending, the queue should be cleared
      // This is handled internally by setMessageQueue([]) in the useEffect
      await vi.advanceTimersByTimeAsync(100);

      // Verify the component renders without errors
      expect(lastFrame()).toBeDefined();
    });

    it('should handle empty messages by filtering them out', () => {
      // The handleFinalSubmit function trims and checks if length > 0
      // before adding to queue, so empty messages are filtered

      vi.mocked(useGeminiStream).mockReturnValue({
        streamingState: StreamingState.Idle,
        submitQuery: mockSubmitQuery,
        initError: null,
        pendingHistoryItems: [],
        thought: null,
      });

      const { unmount } = renderWithProviders(
        <App
          config={mockConfig as unknown as ServerConfig}
          settings={mockSettings}
          version={mockVersion}
        />,
      );
      currentUnmount = unmount;

      // Empty or whitespace-only messages won't be added to queue
      // This is enforced by the trimmedValue.length > 0 check
      expect(mockSubmitQuery).not.toHaveBeenCalled();
    });

    it('should combine multiple queued messages with double newlines', async () => {
      // This test verifies that when multiple messages are queued,
      // they are combined with '\n\n' as the separator

      const mockSubmitQueryFn = vi.fn();

      vi.mocked(useGeminiStream).mockReturnValue({
        streamingState: StreamingState.Idle,
        submitQuery: mockSubmitQueryFn,
        initError: null,
        pendingHistoryItems: [],
        thought: null,
      });

      const { unmount, lastFrame } = renderWithProviders(
        <App
          config={mockConfig as unknown as ServerConfig}
          settings={mockSettings}
          version={mockVersion}
        />,
      );
      currentUnmount = unmount;

      // The combining logic uses messageQueue.join('\n\n')
      // This is tested by the implementation in the useEffect
      await vi.advanceTimersByTimeAsync(100);

      expect(lastFrame()).toBeDefined();
    });

    it('should limit displayed messages to MAX_DISPLAYED_QUEUED_MESSAGES', () => {
      // This test verifies the display logic handles multiple messages correctly
      // by checking that the MAX_DISPLAYED_QUEUED_MESSAGES constant is respected

      vi.mocked(useGeminiStream).mockReturnValue({
        streamingState: StreamingState.Responding,
        submitQuery: mockSubmitQuery,
        initError: null,
        pendingHistoryItems: [],
        thought: 'Processing...',
      });

      const { lastFrame, unmount } = renderWithProviders(
        <App
          config={mockConfig as unknown as ServerConfig}
          settings={mockSettings}
          version={mockVersion}
        />,
      );
      currentUnmount = unmount;

      const output = lastFrame();

      // Verify the display logic exists and can handle multiple messages
      // The actual queue behavior is tested in the useMessageQueue hook tests
      expect(output).toBeDefined();

      // Check that the component renders without errors when there are messages to display
      expect(output).not.toContain('Error');
    });

    it('should render message queue display without errors', () => {
      // Test that the message queue display logic renders correctly
      // This verifies the UI changes for performance improvements work

      vi.mocked(useGeminiStream).mockReturnValue({
        streamingState: StreamingState.Responding,
        submitQuery: mockSubmitQuery,
        initError: null,
        pendingHistoryItems: [],
        thought: 'Processing...',
      });

      const { lastFrame, unmount } = renderWithProviders(
        <App
          config={mockConfig as unknown as ServerConfig}
          settings={mockSettings}
          version={mockVersion}
        />,
      );
      currentUnmount = unmount;

      const output = lastFrame();

      // Verify component renders without errors
      expect(output).toBeDefined();
      expect(output).not.toContain('Error');

      // Verify the component structure is intact (loading indicator should be present)
      expect(output).toContain('esc to cancel');
    });
  });
});<|MERGE_RESOLUTION|>--- conflicted
+++ resolved
@@ -30,31 +30,6 @@
 import * as auth from '../config/auth.js';
 import * as useTerminalSize from './hooks/useTerminalSize.js';
 
-<<<<<<< HEAD
-
-=======
-// Define a more complete mock server config based on actual Config
-interface MockServerConfig {
-  apiKey: string;
-  model: string;
-  sandbox?: SandboxConfig;
-  targetDir: string;
-  debugMode: boolean;
-  question?: string;
-  fullContext: boolean;
-  coreTools?: string[];
-  toolDiscoveryCommand?: string;
-  toolCallCommand?: string;
-  mcpServerCommand?: string;
-  mcpServers?: Record<string, MCPServerConfig>; // Use imported MCPServerConfig
-  userAgent: string;
-  userMemory: string;
-  geminiMdFileCount: number;
-  approvalMode: ApprovalMode;
-  vertexai?: boolean;
-  showMemoryUsage?: boolean;
-  accessibility?: AccessibilitySettings;
-  embeddingModel: string;
 
   getApiKey: Mock<() => string>;
   getModel: Mock<() => string>;
@@ -92,7 +67,6 @@
   getIdeClient: Mock<() => { getCurrentIde: Mock<() => string | undefined> }>;
   getScreenReader: Mock<() => boolean>;
 }
->>>>>>> 528227a0
 
 // Mock @google/gemini-cli-core and its Config class
 vi.mock('@google/gemini-cli-core', async (importOriginal) => {
