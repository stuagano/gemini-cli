--- conflicted
+++ resolved
@@ -202,11 +202,8 @@
     const mockConfig = {
       getProjectRoot: vi.fn(() => '/path/to/project'),
       getExtensions: vi.fn(() => []),
-<<<<<<< HEAD
     } as Partial<Config>;
-=======
     } as Config;
->>>>>>> 528227a0
     const loader = new FileCommandLoader(mockConfig);
     const commands = await loader.loadCommands(signal);
     expect(commands).toHaveLength(1);
@@ -249,11 +246,8 @@
     const mockConfig = {
       getProjectRoot: vi.fn(() => process.cwd()),
       getExtensions: vi.fn(() => []),
-<<<<<<< HEAD
     } as Partial<Config>;
-=======
     } as Config;
->>>>>>> 528227a0
     const loader = new FileCommandLoader(mockConfig);
     const commands = await loader.loadCommands(signal);
 
@@ -494,11 +488,8 @@
             path: extensionDir,
           },
         ]),
-<<<<<<< HEAD
       } as Partial<Config>;
-=======
       } as Config;
->>>>>>> 528227a0
       const loader = new FileCommandLoader(mockConfig);
       const commands = await loader.loadCommands(signal);
 
@@ -549,11 +540,8 @@
             path: extensionDir,
           },
         ]),
-<<<<<<< HEAD
       } as Partial<Config>;
-=======
       } as Config;
->>>>>>> 528227a0
       const loader = new FileCommandLoader(mockConfig);
       const commands = await loader.loadCommands(signal);
 
@@ -660,11 +648,8 @@
             path: extensionDir2,
           },
         ]),
-<<<<<<< HEAD
       } as Partial<Config>;
-=======
       } as Config;
->>>>>>> 528227a0
       const loader = new FileCommandLoader(mockConfig);
       const commands = await loader.loadCommands(signal);
 
@@ -700,11 +685,8 @@
             path: extensionDir,
           },
         ]),
-<<<<<<< HEAD
       } as Partial<Config>;
-=======
       } as Config;
->>>>>>> 528227a0
       const loader = new FileCommandLoader(mockConfig);
       const commands = await loader.loadCommands(signal);
       expect(commands).toHaveLength(0);
@@ -736,11 +718,8 @@
         getExtensions: vi.fn(() => [
           { name: 'a', version: '1.0.0', isActive: true, path: extensionDir },
         ]),
-<<<<<<< HEAD
       } as Partial<Config>;
-=======
       } as Config;
->>>>>>> 528227a0
       const loader = new FileCommandLoader(mockConfig);
       const commands = await loader.loadCommands(signal);
 
